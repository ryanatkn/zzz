<script lang="ts">
	import Svg from '@ryanatkn/fuz/Svg.svelte';
	import {zzz_logo} from '@ryanatkn/fuz/logos.js';
	import {DEV} from 'esm-env';

	import Zzz_Main from '$lib/Zzz_Main.svelte';
	import {hud_context} from '$lib/hud.svelte.js';

	// TODO remove this after fixing
	// class:row
	// class:content
	// class:icon
	// class:title

	hud_context.set(hud);
</script>

<Zzz_Main>
	<footer class="box py_xl9">
		<Svg data={zzz_logo} size="var(--icon_size_xl2)" classes="my_xl5" />
		<p class="mt_xl3">bot control web</p>
		<p class="mt_xl3">work in progress</p>
<<<<<<< HEAD
		{#if !DEV}
			<p>
				At the moment, Zzz only functions when run locally on your dev machine. The goal is to make
				it available in all contexts, but you gotta start somewhere.
			</p>
		{/if}
	</footer>
</Zzz_Main>

{#snippet hud()}
	<div class="h_100 row justify_content_end">
		<button type="button" class="radius_0 plain" onclick={() => (zzz.data.show_main_menu = true)}
			>☰</button
		>
	</div>
=======
		<p class="mt_xl3">press <code>`</code> to begin</p>
		<a href="{base}/about" class="size_xl3 px_md radius_0 row h_100">💤</a>
	</header>
</Zzz_Main>

{#snippet hud()}
	<div class="h_100 row justify_content_space_between"></div>
>>>>>>> 212696be
{/snippet}<|MERGE_RESOLUTION|>--- conflicted
+++ resolved
@@ -20,7 +20,6 @@
 		<Svg data={zzz_logo} size="var(--icon_size_xl2)" classes="my_xl5" />
 		<p class="mt_xl3">bot control web</p>
 		<p class="mt_xl3">work in progress</p>
-<<<<<<< HEAD
 		{#if !DEV}
 			<p>
 				At the moment, Zzz only functions when run locally on your dev machine. The goal is to make
@@ -36,13 +35,4 @@
 			>☰</button
 		>
 	</div>
-=======
-		<p class="mt_xl3">press <code>`</code> to begin</p>
-		<a href="{base}/about" class="size_xl3 px_md radius_0 row h_100">💤</a>
-	</header>
-</Zzz_Main>
-
-{#snippet hud()}
-	<div class="h_100 row justify_content_space_between"></div>
->>>>>>> 212696be
 {/snippet}